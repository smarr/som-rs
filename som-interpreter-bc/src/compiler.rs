--- conflicted
+++ resolved
@@ -108,13 +108,10 @@
     fn get_nbr_locals(&self) -> usize;
     fn get_literal(&self, idx: usize) -> Option<&Literal>; // is this needed?
     fn push_literal(&mut self, literal: Literal) -> usize;
-<<<<<<< HEAD
     fn remove_literal(&mut self, idx: usize) -> Option<Literal>;
     fn get_cur_instr_idx(&self) -> usize;
     fn patch_jump(&mut self, idx_to_backpatch: usize, new_val: usize);
     fn backpatch_jump_to_current(&mut self, idx_to_backpatch: usize);
-=======
->>>>>>> 06dbd7a2
     fn remove_dup_popx_pop_sequences(&mut self);
 }
 
@@ -204,7 +201,6 @@
         idx
     }
 
-<<<<<<< HEAD
     fn remove_literal(&mut self, idx: usize) -> Option<Literal> {
         self.literals.shift_remove_index(idx)
     }
@@ -241,28 +237,22 @@
             };
     }
 
-    /// NEVER CALLED. TODO should be made faster and actually invoked, most likely by storing the last four bytecodes for faster checking.
+    fn get_nbr_locals(&self) -> usize {
+        self.locals.len()
+    }
+
     fn remove_dup_popx_pop_sequences(&mut self) {
-        if self.body.is_none() || self.body.as_ref().unwrap().len() < 3 {
-=======
-    fn remove_dup_popx_pop_sequences(&mut self) {
+        todo!("not functional yet with inlining");
         let Some(body) = self.body.as_mut() else {
             return;
         };
 
         if body.len() < 3 {
->>>>>>> 06dbd7a2
             return;
         }
 
         let mut indices_to_remove: Vec<usize> = vec![];
 
-<<<<<<< HEAD
-        for (idx, bytecode_win) in self.body.as_ref().unwrap().windows(3).enumerate() {
-            if matches!(bytecode_win[0], Bytecode::Dup) &&
-                matches!(bytecode_win[1], Bytecode::PopField(..) | Bytecode::PopLocal(..) | Bytecode::PopArgument(..)) &&
-                matches!(bytecode_win[2], Bytecode::Pop) {
-=======
         for (idx, bytecode_win) in body.windows(3).enumerate() {
             if matches!(bytecode_win[0], Bytecode::Dup)
                 && matches!(
@@ -271,7 +261,6 @@
                 )
                 && matches!(bytecode_win[2], Bytecode::Pop)
             {
->>>>>>> 06dbd7a2
                 indices_to_remove.push(idx);
                 indices_to_remove.push(idx + 2);
             }
@@ -281,53 +270,12 @@
             return;
         }
 
-<<<<<<< HEAD
-        let mut jumps_to_patch = vec![];
-        for (cur_idx, bc) in self.body.as_ref().unwrap().iter().enumerate() {
-            match bc {
-                Bytecode::Jump(jump_offset) | Bytecode::JumpOnTrueTopNil(jump_offset) | Bytecode::JumpOnFalseTopNil(jump_offset) |
-                Bytecode::JumpOnTruePop(jump_offset) | Bytecode::JumpOnFalsePop(jump_offset) => {
-                    if indices_to_remove.contains(&(cur_idx + jump_offset)) {
-                        let lol = indices_to_remove.iter().position(|&v| v == cur_idx + jump_offset).unwrap();
-                        indices_to_remove.remove(lol);
-                        indices_to_remove.remove(lol - 1);
-                    }
-
-                    let nbr_to_adjust = indices_to_remove.iter().filter(|&&v| cur_idx < v && v <= cur_idx + jump_offset).count();
-                    jumps_to_patch.push((cur_idx, jump_offset - nbr_to_adjust));
-                },
-                Bytecode::JumpBackward(jump_offset) => {
-                    let nbr_to_adjust = indices_to_remove.iter().filter(|&&v| cur_idx > v && v > cur_idx - jump_offset).count();
-                    jumps_to_patch.push((cur_idx, jump_offset - nbr_to_adjust));
-                },
-                _ => {}
-            }
-        }
-
-        for (jump_idx, jump_val) in jumps_to_patch {
-            self.patch_jump(jump_idx, jump_val);
-        }
-
-        self.body = Some(self.body.as_ref().unwrap().iter().enumerate()
-            .filter_map(|(idx, bc)|
-                if indices_to_remove.contains(&idx) {
-                    None
-                } else {
-                    Some(bc.clone())
-                }
-            ).collect::<Vec<Bytecode>>());
-    }
-
-    fn get_nbr_locals(&self) -> usize {
-        self.locals.len()
-=======
         let mut index = 0;
         body.retain(|_| {
             let is_kept = !indices_to_remove.contains(&index);
             index += 1;
             is_kept
         });
->>>>>>> 06dbd7a2
     }
 }
 
@@ -390,7 +338,6 @@
         self.inner.push_literal(literal)
     }
 
-<<<<<<< HEAD
     fn get_literal(&self, idx: usize) -> Option<&Literal> {
         self.inner.get_literal(idx)
     }
@@ -417,10 +364,6 @@
 
     fn get_nbr_locals(&self) -> usize {
         self.inner.get_nbr_locals()
-=======
-    fn remove_dup_popx_pop_sequences(&mut self) {
-        self.inner.remove_dup_popx_pop_sequences()
->>>>>>> 06dbd7a2
     }
 }
 
@@ -489,17 +432,6 @@
                 message
                     .values
                     .iter()
-<<<<<<< HEAD
-                    .try_for_each(|value|
-                        value.codegen(ctxt)
-                    )?;
-                let sym = ctxt.intern_symbol(message.signature.as_str());
-                let idx = ctxt.push_literal(Literal::Symbol(sym));
-                if super_send {
-                    ctxt.push_instr(Bytecode::SuperSend(idx as u8))
-                } else {
-                    ctxt.push_instr(Bytecode::Send(idx as u8))
-=======
                     .try_for_each(|value| value.codegen(ctxt))?;
 
                 let nb_params = match message.signature.chars().nth(0) {
@@ -523,7 +455,6 @@
                         2 => ctxt.push_instr(Bytecode::Send3(idx as u8)),
                         _ => ctxt.push_instr(Bytecode::SendN(idx as u8)),
                     }
->>>>>>> 06dbd7a2
                 }
                 Some(())
             }
@@ -537,11 +468,7 @@
                 let sym = ctxt.intern_symbol(message.op.as_str());
                 let idx = ctxt.push_literal(Literal::Symbol(sym));
                 if super_send {
-<<<<<<< HEAD
-                    ctxt.push_instr(Bytecode::Send(idx as u8));
-=======
                     ctxt.push_instr(Bytecode::SuperSend2(idx as u8));
->>>>>>> 06dbd7a2
                 } else {
                     ctxt.push_instr(Bytecode::Send2(idx as u8));
                 }
@@ -576,10 +503,6 @@
                 }
 
                 let literal = convert_literal(ctxt, literal);
-<<<<<<< HEAD
-                let idx = ctxt.push_literal(literal);
-                ctxt.push_instr(Bytecode::PushConstant(idx as u8));
-=======
 
                 match literal {
                     Literal::Integer(0) => ctxt.push_instr(Bytecode::Push0),
@@ -594,7 +517,6 @@
                         }
                     }
                 }
->>>>>>> 06dbd7a2
 
                 Some(())
             }
@@ -606,12 +528,6 @@
                 ctxt.push_instr(Bytecode::PushBlock(idx as u8));
                 Some(())
             }
-            // TODO: should that go?
-            // ast::Expression::Term(term) => term
-            //     .body
-            //     .exprs
-            //     .iter()
-            //     .try_for_each(|expr| expr.codegen(ctxt)),
         }
     }
 }
@@ -693,11 +609,7 @@
             ctxt.push_instr(Bytecode::ReturnLocal); // TODO that returnlocal isn't necessary if there's already a return before
         }
     }
-<<<<<<< HEAD
     // ctxt.remove_dup_popx_pop_sequences();
-=======
-    ctxt.remove_dup_popx_pop_sequences();
->>>>>>> 06dbd7a2
 
     let method = Method {
         kind: match &defn.body {
@@ -756,7 +668,7 @@
         last.codegen(&mut ctxt)?;
         ctxt.push_instr(Bytecode::ReturnLocal);
     }
-    // ctxt.remove_dup_popx_pop_sequences();
+    // ctxt.remove_dup_popx_pop_sequences(); // todo check no redundant calls for this guy
 
     let frame = None;
     let locals = {
