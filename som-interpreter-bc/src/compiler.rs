//!
//! This is the bytecode compiler for the Simple Object Machine.
//!
use std::cell::RefCell;
use std::hash::{Hash, Hasher};
use std::rc::{Rc, Weak};

use indexmap::{IndexMap, IndexSet};
use num_bigint::BigInt;

use som_core::ast;
use som_core::bytecode::Bytecode;

use crate::block::{Block, BlockInfo};
use crate::class::{Class, MaybeWeak};
use crate::interner::{Interned, Interner};
use crate::method::{Method, MethodEnv, MethodKind};
use crate::primitives;
use crate::value::Value;
use crate::SOMRef;
use crate::inliner::PrimMessageInliner;

#[derive(Debug, Clone)]
pub enum Literal {
    Symbol(Interned),
    String(Rc<String>),
    Double(f64),
    Integer(i64),
    BigInteger(BigInt),
    Array(Vec<u8>),
    Block(Rc<Block>),
}

impl PartialEq for Literal {
    fn eq(&self, other: &Self) -> bool {
        match (self, other) {
            (Literal::Symbol(val1), Literal::Symbol(val2)) => val1.eq(val2),
            (Literal::String(val1), Literal::String(val2)) => val1.eq(val2),
            (Literal::Double(val1), Literal::Double(val2)) => val1.eq(val2),
            (Literal::Integer(val1), Literal::Integer(val2)) => val1.eq(val2),
            (Literal::BigInteger(val1), Literal::BigInteger(val2)) => val1.eq(val2),
            (Literal::Array(val1), Literal::Array(val2)) => val1.eq(val2),
            (Literal::Block(val1), Literal::Block(val2)) => Rc::ptr_eq(val1, val2),
            _ => false,
        }
    }
}

impl Eq for Literal {}

impl Hash for Literal {
    fn hash<H: Hasher>(&self, state: &mut H) {
        match self {
            Literal::Symbol(val) => {
                state.write(b"sym#");
                val.hash(state);
            }
            Literal::String(val) => {
                state.write(b"string#");
                val.hash(state);
            }
            Literal::Double(val) => {
                state.write(b"dbl#");
                val.to_bits().hash(state);
            }
            Literal::Integer(val) => {
                state.write(b"int#");
                val.hash(state);
            }
            Literal::BigInteger(val) => {
                state.write(b"bigint#");
                val.hash(state);
            }
            Literal::Array(val) => {
                state.write(b"array#");
                val.hash(state);
            }
            Literal::Block(val) => {
                state.write(b"blk");
                val.hash(state);
            }
        }
    }
}

pub enum FoundVar {
    Local(u8, u8),
    Argument(u8, u8),
    Field(u8),
}

pub trait GenCtxt {
    fn find_var(&mut self, name: &str) -> Option<FoundVar>;
    fn intern_symbol(&mut self, name: &str) -> Interned;
    fn class_name(&self) -> &str;
}

pub trait InnerGenCtxt: GenCtxt {
    fn as_gen_ctxt(&mut self) -> &mut dyn GenCtxt;
    fn push_instr(&mut self, instr: Bytecode);
    fn pop_instr(&mut self);
    fn get_instructions(&self) -> &Vec<Bytecode>;
    fn push_arg(&mut self, name: String) -> usize;
    fn push_local(&mut self, name: String) -> usize;
    fn get_literal(&self, idx: usize) -> Option<&Literal>; // is this needed?
    fn push_literal(&mut self, literal: Literal) -> usize;
    fn remove_literal(&mut self, idx: usize) -> Option<Literal>;
    fn get_cur_instr_idx(&self) -> usize;
    fn patch_jump(&mut self, idx_to_backpatch: usize, new_val: usize);
    fn backpatch_jump_to_current(&mut self, idx_to_backpatch: usize);
    fn remove_dup_popx_pop_sequences(&mut self);
}

struct BlockGenCtxt<'a> {
    pub outer: &'a mut dyn GenCtxt,
    pub args: IndexSet<String>,
    pub locals: IndexSet<String>,
    pub literals: IndexSet<Literal>,
    pub body: Option<Vec<Bytecode>>,
}

impl GenCtxt for BlockGenCtxt<'_> {
    fn find_var(&mut self, name: &str) -> Option<FoundVar> {
        let name = match name {
            "super" => "self",
            name => name,
        };
        (self.locals.get_index_of(name))
            .map(|idx| FoundVar::Local(0, idx as u8))
            .or_else(|| (self.args.get_index_of(name)).map(|idx| FoundVar::Argument(0, idx as u8)))
            .or_else(|| {
                self.outer.find_var(name).map(|found| match found {
                    FoundVar::Local(up_idx, idx) => FoundVar::Local(up_idx + 1, idx),
                    FoundVar::Argument(up_idx, idx) => FoundVar::Argument(up_idx + 1, idx),
                    FoundVar::Field(idx) => FoundVar::Field(idx),
                })
            })
    }

    fn intern_symbol(&mut self, name: &str) -> Interned {
        self.outer.intern_symbol(name)
    }

    fn class_name(&self) -> &str {
        self.outer.class_name()
    }
}

impl InnerGenCtxt for BlockGenCtxt<'_> {
    fn as_gen_ctxt(&mut self) -> &mut dyn GenCtxt {
        self
    }

    fn push_instr(&mut self, instr: Bytecode) {
        let body = self.body.get_or_insert_with(|| vec![]);
        body.push(instr);
    }

    fn pop_instr(&mut self) {
        self.body.as_mut().unwrap().pop();
    }

    fn get_instructions(&self) -> &Vec<Bytecode> {
        self.body.as_ref().unwrap()
    }

    fn push_arg(&mut self, name: String) -> usize {
        let (idx, _) = self.args.insert_full(name);
        idx
    }

    fn push_local(&mut self, name: String) -> usize {
        let (idx, _) = self.locals.insert_full(name);
        idx
    }

    fn get_literal(&self, idx: usize) -> Option<&Literal> {
        self.literals.get_index(idx)
    }

    fn push_literal(&mut self, literal: Literal) -> usize {
        let (idx, _) = self.literals.insert_full(literal);
        idx
    }

    fn remove_literal(&mut self, idx: usize) -> Option<Literal> {
        self.literals.shift_remove_index(idx)
    }

    fn get_cur_instr_idx(&self) -> usize {
        return self.body.as_ref().unwrap().iter().len();
    }

    fn backpatch_jump_to_current(&mut self, idx_to_backpatch: usize) {
        let jump_offset = self.get_cur_instr_idx() - idx_to_backpatch;

        self.body.as_mut().unwrap()[idx_to_backpatch] =
            match self.body.as_ref().unwrap()[idx_to_backpatch] {
                Bytecode::Jump(_) => Bytecode::Jump(jump_offset),
                Bytecode::JumpBackward(_) => Bytecode::JumpBackward(jump_offset),
                Bytecode::JumpOnTrueTopNil(_) => Bytecode::JumpOnTrueTopNil(jump_offset),
                Bytecode::JumpOnFalseTopNil(_) => Bytecode::JumpOnFalseTopNil(jump_offset),
                Bytecode::JumpOnTruePop(_) => Bytecode::JumpOnTruePop(jump_offset),
                Bytecode::JumpOnFalsePop(_) => Bytecode::JumpOnFalsePop(jump_offset),
                _ => panic!("Attempting to backpatch a bytecode non jump")
        };
    }

    fn patch_jump(&mut self, idx_to_backpatch: usize, new_val: usize) {
        self.body.as_mut().unwrap()[idx_to_backpatch] =
            match self.body.as_ref().unwrap()[idx_to_backpatch] {
                Bytecode::Jump(_) => Bytecode::Jump(new_val),
                Bytecode::JumpBackward(_) => Bytecode::JumpBackward(new_val),
                Bytecode::JumpOnTrueTopNil(_) => Bytecode::JumpOnTrueTopNil(new_val),
                Bytecode::JumpOnFalseTopNil(_) => Bytecode::JumpOnFalseTopNil(new_val),
                Bytecode::JumpOnTruePop(_) => Bytecode::JumpOnTruePop(new_val),
                Bytecode::JumpOnFalsePop(_) => Bytecode::JumpOnFalsePop(new_val),
                _ => panic!("Attempting to patch a bytecode non jump")
            };
    }

    /// NEVER CALLED. TODO should be made faster and actually invoked, most likely by storing the last four bytecodes for faster checking.
    fn remove_dup_popx_pop_sequences(&mut self) {
        if self.body.is_none() || self.body.as_ref().unwrap().len() < 3 {
            return;
        }

        let mut indices_to_remove: Vec<usize> = vec![];

        for (idx, bytecode_win) in self.body.as_ref().unwrap().windows(3).enumerate() {
            if matches!(bytecode_win[0], Bytecode::Dup) &&
                matches!(bytecode_win[1], Bytecode::PopField(..) | Bytecode::PopLocal(..) | Bytecode::PopArgument(..)) &&
                matches!(bytecode_win[2], Bytecode::Pop) {
                indices_to_remove.push(idx);
                indices_to_remove.push(idx + 2);
            }
        }

        if indices_to_remove.is_empty() {
            return;
        }

        let mut jumps_to_patch = vec![];
        for (cur_idx, bc) in self.body.as_ref().unwrap().iter().enumerate() {
            match bc {
                Bytecode::Jump(jump_offset) | Bytecode::JumpOnTrueTopNil(jump_offset) | Bytecode::JumpOnFalseTopNil(jump_offset) |
                Bytecode::JumpOnTruePop(jump_offset) | Bytecode::JumpOnFalsePop(jump_offset) => {
                    if indices_to_remove.contains(&(cur_idx + jump_offset)) {
                        let lol = indices_to_remove.iter().position(|&v| v == cur_idx + jump_offset).unwrap();
                        indices_to_remove.remove(lol);
                        indices_to_remove.remove(lol - 1);
                    }

                    let nbr_to_adjust = indices_to_remove.iter().filter(|&&v| cur_idx < v && v <= cur_idx + jump_offset).count();
                    jumps_to_patch.push((cur_idx, jump_offset - nbr_to_adjust));
                },
                Bytecode::JumpBackward(jump_offset) => {
                    let nbr_to_adjust = indices_to_remove.iter().filter(|&&v| cur_idx > v && v > cur_idx - jump_offset).count();
                    jumps_to_patch.push((cur_idx, jump_offset - nbr_to_adjust));
                },
                _ => {}
            }
        }

        for (jump_idx, jump_val) in jumps_to_patch {
            self.patch_jump(jump_idx, jump_val);
        }

        self.body = Some(self.body.as_ref().unwrap().iter().enumerate()
            .filter_map(|(idx, bc)|
                if indices_to_remove.contains(&idx) {
                    None
                } else {
                    Some(bc.clone())
                }
            ).collect::<Vec<Bytecode>>());
    }
}

struct MethodGenCtxt<'a> {
    pub signature: String,
    pub inner: BlockGenCtxt<'a>,
}

impl MethodGenCtxt<'_> {}

impl GenCtxt for MethodGenCtxt<'_> {
    fn find_var(&mut self, name: &str) -> Option<FoundVar> {
        self.inner.find_var(name)
    }

    fn intern_symbol(&mut self, name: &str) -> Interned {
        self.inner.intern_symbol(name)
    }

    fn class_name(&self) -> &str {
        self.inner.class_name()
    }
}

impl InnerGenCtxt for MethodGenCtxt<'_> {

    fn as_gen_ctxt(&mut self) -> &mut dyn GenCtxt {
        self
    }

    fn push_instr(&mut self, instr: Bytecode) {
        self.inner.push_instr(instr)
    }

    fn pop_instr(&mut self) {
        self.inner.pop_instr();
    }

    fn get_instructions(&self) -> &Vec<Bytecode> {
        self.inner.get_instructions()
    }

    fn push_arg(&mut self, name: String) -> usize {
        self.inner.push_arg(name)
    }

    fn push_local(&mut self, name: String) -> usize {
        self.inner.push_local(name)
    }

    fn push_literal(&mut self, literal: Literal) -> usize {
        self.inner.push_literal(literal)
    }

    fn get_literal(&self, idx: usize) -> Option<&Literal> {
        self.inner.get_literal(idx)
    }

    fn remove_literal(&mut self, idx: usize) -> Option<Literal> {
        self.inner.remove_literal(idx)
    }

    fn get_cur_instr_idx(&self) -> usize {
        return self.inner.get_cur_instr_idx();
    }

    fn patch_jump(&mut self, idx_to_backpatch: usize, new_val: usize) {
        self.inner.patch_jump(idx_to_backpatch, new_val)
    }

    fn backpatch_jump_to_current(&mut self, idx_to_backpatch: usize) {
        self.inner.backpatch_jump_to_current(idx_to_backpatch);
    }

    fn remove_dup_popx_pop_sequences(&mut self) {
        self.inner.remove_dup_popx_pop_sequences();
    }
}

pub trait MethodCodegen {
    fn codegen(&self, ctxt: &mut dyn InnerGenCtxt) -> Option<()>;
}

impl MethodCodegen for ast::Body {
    fn codegen(&self, ctxt: &mut dyn InnerGenCtxt) -> Option<()> {
        for expr in &self.exprs {
            expr.codegen(ctxt)?;
        }
        Some(())
    }
}

impl MethodCodegen for ast::Expression {
    fn codegen(&self, ctxt: &mut dyn InnerGenCtxt) -> Option<()> {
        match self {
            ast::Expression::Reference(name) => {
                match ctxt.find_var(name.as_str()) {
                    Some(FoundVar::Local(up_idx, idx)) => {
                        ctxt.push_instr(Bytecode::PushLocal(up_idx, idx))
                    }
                    Some(FoundVar::Argument(up_idx, idx)) => {
                        ctxt.push_instr(Bytecode::PushArgument(up_idx, idx))
                    }
                    Some(FoundVar::Field(idx)) => ctxt.push_instr(Bytecode::PushField(idx)),
                    None => {
                        match name.as_str() {
                            "nil" => ctxt.push_instr(Bytecode::PushNil),
                            _ => {
                                let name = ctxt.intern_symbol(name);
                                let idx = ctxt.push_literal(Literal::Symbol(name));
                                ctxt.push_instr(Bytecode::PushGlobal(idx as u8));
                            }
                        }
                    }
                }
                Some(())
            }
            ast::Expression::Assignment(name, expr) => {
                expr.codegen(ctxt)?;
                ctxt.push_instr(Bytecode::Dup);
                match ctxt.find_var(name.as_str())? {
                    FoundVar::Local(up_idx, idx) => {
                        ctxt.push_instr(Bytecode::PopLocal(up_idx, idx))
                    }
                    FoundVar::Argument(up_idx, idx) => {
                        ctxt.push_instr(Bytecode::PopArgument(up_idx, idx))
                    }
                    FoundVar::Field(idx) => ctxt.push_instr(Bytecode::PopField(idx)),
                }
                Some(())
            }
            ast::Expression::Message(message) => {
                let super_send = match message.receiver.as_ref() {
                    ast::Expression::Reference(value) if value == "super" => true,
                    _ => false,
                };

                message.receiver.codegen(ctxt)?;

                if self.inline_if_possible(ctxt, message).is_some() {
                    return Some(());
                }

                message
                    .values
                    .iter()
                    .try_for_each(|value|
                        value.codegen(ctxt)
                    )?;

                let nb_params = match message.signature.chars().nth(0) {
                    Some(ch) if !ch.is_alphabetic() => 1,
                    _ => message.signature.chars().filter(|ch| *ch == ':').count(),
                };

                let sym = ctxt.intern_symbol(message.signature.as_str());
                let idx = ctxt.push_literal(Literal::Symbol(sym));
                if super_send {
                    match nb_params {
                        1 => ctxt.push_instr(Bytecode::SuperSend1(idx as u8)),
                        2 => ctxt.push_instr(Bytecode::SuperSend2(idx as u8)),
                        3 => ctxt.push_instr(Bytecode::SuperSend3(idx as u8)),
                        _ => ctxt.push_instr(Bytecode::SuperSendN(idx as u8))
                    }
                } else {
                    match nb_params {
                        1 => ctxt.push_instr(Bytecode::Send1(idx as u8)),
                        2 => ctxt.push_instr(Bytecode::Send2(idx as u8)),
                        3 => ctxt.push_instr(Bytecode::Send3(idx as u8)),
                        _ => ctxt.push_instr(Bytecode::SendN(idx as u8))
                    }
                }
                Some(())
            }
            ast::Expression::BinaryOp(message) => {
                let super_send = match message.lhs.as_ref() {
                    ast::Expression::Reference(value) if value == "super" => true,
                    _ => false,
                };
                message.lhs.codegen(ctxt)?;
                message.rhs.codegen(ctxt)?;
                let sym = ctxt.intern_symbol(message.op.as_str());
                let idx = ctxt.push_literal(Literal::Symbol(sym));
                if super_send {
                    ctxt.push_instr(Bytecode::Send1(idx as u8));
                } else {
                    ctxt.push_instr(Bytecode::Send1(idx as u8));
                }
                Some(())
            }
            ast::Expression::Exit(expr) => {
                expr.codegen(ctxt)?;
                ctxt.push_instr(Bytecode::ReturnNonLocal);
                Some(())
            }
            ast::Expression::Literal(literal) => {
                fn convert_literal(ctxt: &mut dyn InnerGenCtxt, literal: &ast::Literal) -> Literal {
                    match literal {
                        ast::Literal::Symbol(val) => {
                            Literal::Symbol(ctxt.intern_symbol(val.as_str()))
                        }
                        ast::Literal::String(val) => Literal::String(Rc::new(val.clone())),
                        ast::Literal::Double(val) => Literal::Double(*val),
                        ast::Literal::Integer(val) => Literal::Integer(*val),
                        ast::Literal::BigInteger(val) => Literal::BigInteger(val.parse().unwrap()),
                        ast::Literal::Array(val) => {
                            let literals = val
                                .iter()
                                .map(|val| {
                                    let literal = convert_literal(ctxt, val);
                                    ctxt.push_literal(literal) as u8
                                })
                                .collect();
                            Literal::Array(literals)
                        }
                    }
                }

                let literal = convert_literal(ctxt, literal);

                match literal {
                    Literal::Integer(0) => ctxt.push_instr(Bytecode::Push0),
                    Literal::Integer(1) => ctxt.push_instr(Bytecode::Push1),
                    _ => {
                        let idx = ctxt.push_literal(literal);
                        match idx {
                            0 => ctxt.push_instr(Bytecode::PushConstant0),
                            1 => ctxt.push_instr(Bytecode::PushConstant1),
                            2 => ctxt.push_instr(Bytecode::PushConstant2),
                            _ => ctxt.push_instr(Bytecode::PushConstant(idx as u8))
                        }
                    }
                }

                Some(())
            }
            ast::Expression::Block(val) => {
                let block = compile_block(ctxt.as_gen_ctxt(), val)?;
                let block = Rc::new(block);
                let block = Literal::Block(block);
                let idx = ctxt.push_literal(block);
                ctxt.push_instr(Bytecode::PushBlock(idx as u8));
                Some(())
            }
        }
    }
}

struct ClassGenCtxt<'a> {
    pub name: String,
    pub fields: IndexSet<Interned>,
    pub methods: IndexMap<Interned, Rc<Method>>,
    pub interner: &'a mut Interner,
}

impl GenCtxt for ClassGenCtxt<'_> {
    fn find_var(&mut self, name: &str) -> Option<FoundVar> {
        let sym = self.interner.intern(name);
        self.fields
            .get_index_of(&sym)
            .map(|idx| FoundVar::Field(idx as u8))
    }

    fn intern_symbol(&mut self, name: &str) -> Interned {
        self.interner.intern(name)
    }

    fn class_name(&self) -> &str {
        self.name.as_str()
    }
}

fn compile_method(outer: &mut dyn GenCtxt, defn: &ast::MethodDef) -> Option<Method> {
    let mut ctxt = MethodGenCtxt {
        signature: defn.signature.clone(),
        inner: BlockGenCtxt {
            outer,
            args: {
                let mut args = IndexSet::new();
                args.insert(String::from("self"));
                args
            },
            locals: match &defn.body {
                ast::MethodBody::Primitive => IndexSet::new(),
                ast::MethodBody::Body { locals, .. } => locals.iter().cloned().collect(),
            },
            literals: IndexSet::new(),
            body: None,
        },
    };

    match &defn.kind {
        ast::MethodKind::Unary => {}
        ast::MethodKind::Positional { parameters } => {
            for param in parameters {
                ctxt.push_arg(param.clone());
            }
        }
        ast::MethodKind::Operator { rhs } => {
            ctxt.push_arg(rhs.clone());
        }
    }

    match &defn.body {
        ast::MethodBody::Primitive => {}
        ast::MethodBody::Body { body, .. } => {
            for expr in &body.exprs {
                expr.codegen(&mut ctxt)?;
                ctxt.push_instr(Bytecode::Pop);
            }
            ctxt.push_instr(Bytecode::PushArgument(0, 0));
            ctxt.push_instr(Bytecode::ReturnLocal); // TODO that returnlocal isn't necessary if there's already a return before
        }
    }
    // ctxt.remove_dup_popx_pop_sequences();

    let method = Method {
        kind: match &defn.body {

            ast::MethodBody::Primitive => MethodKind::NotImplemented(defn.signature.clone()),
            ast::MethodBody::Body { .. } => {
                let locals = {
                    let locals = std::mem::take(&mut ctxt.inner.locals);
                    locals
                        .into_iter()
                        .map(|name| ctxt.intern_symbol(&name))
                        .collect()
                };
                let body = ctxt.inner.body.unwrap_or_default();
                let literals = ctxt.inner.literals.into_iter().collect();
                let inline_cache = RefCell::new(vec![None; body.len()]);

                MethodKind::Defined(MethodEnv {
                    body,
                    locals,
                    literals,
                    inline_cache,
                })
            }
        },
        holder: Weak::new(),
        signature: ctxt.signature,
    };

    Some(method)
}

fn compile_block(outer: &mut dyn GenCtxt, defn: &ast::Block) -> Option<Block> {
    let mut ctxt = BlockGenCtxt {
        outer,
        args: defn.parameters.iter().cloned().collect(),
        locals: defn.locals.iter().cloned().collect(),
        literals: IndexSet::new(),
        body: None,
    };

    let splitted = defn.body.exprs.split_last();
    if let Some((last, rest)) = splitted {
        for expr in rest {
            expr.codegen(&mut ctxt)?;
            ctxt.push_instr(Bytecode::Pop);
        }
        last.codegen(&mut ctxt)?;
        ctxt.push_instr(Bytecode::ReturnLocal);
    }
    // ctxt.remove_dup_popx_pop_sequences();

    let frame = None;
    let locals = {
        let locals = std::mem::take(&mut ctxt.locals);
        locals
            .into_iter()
            .map(|name| ctxt.intern_symbol(&name))
            .collect()
    };
    let literals = ctxt.literals.into_iter().collect();
    let body = ctxt.body.unwrap_or_default();
    let nb_params = ctxt.args.len();
    let inline_cache = RefCell::new(vec![None; body.len()]);

    let block = Block {
<<<<<<< HEAD
        frame: None,
        locals: ctxt.locals.into_iter().map(|_| Value::Nil).collect(),
        literals: ctxt.literals.into_iter().collect(),
        body: ctxt.body.unwrap_or_default(),
        nb_params: ctxt.args.len()
=======
        frame,
        blk_info: Rc::new(BlockInfo {
            locals,
            literals,
            body,
            nb_params,
            inline_cache,
        }),
>>>>>>> a78d5787
    };

    Some(block)
}

pub fn compile_class(
    interner: &mut Interner,
    defn: &ast::ClassDef,
    super_class: Option<&SOMRef<Class>>,
) -> Option<SOMRef<Class>> {
    let mut locals = IndexSet::new();

    fn collect_static_locals(
        interner: &mut Interner,
        class: &SOMRef<Class>,
        locals: &mut IndexSet<Interned>,
    ) {
        if let Some(class) = class.borrow().super_class() {
            collect_static_locals(interner, &class, locals);
        }
        locals.extend(class.borrow().locals.keys().copied());
    }

    if let Some(super_class) = super_class {
        collect_static_locals(interner, &super_class.borrow().class(), &mut locals);
    }

    locals.extend(
        defn.static_locals
            .iter()
            .map(|name| interner.intern(name.as_str())),
    );

    let mut static_class_ctxt = ClassGenCtxt {
        name: format!("{} class", defn.name),
        fields: locals,
        methods: IndexMap::new(),
        interner,
    };

    let static_class = Rc::new(RefCell::new(Class {
        name: static_class_ctxt.name.clone(),
        class: MaybeWeak::Weak(Weak::new()),
        super_class: Weak::new(),
        locals: IndexMap::new(),
        methods: IndexMap::new(),
        is_static: true,
    }));

    for method in &defn.static_methods {
        let signature = static_class_ctxt.interner.intern(method.signature.as_str());
        let mut method = compile_method(&mut static_class_ctxt, method)?;
        method.holder = Rc::downgrade(&static_class);
        static_class_ctxt.methods.insert(signature, Rc::new(method));
    }

    if let Some(primitives) = primitives::get_class_primitives(&defn.name) {
        for &(signature, primitive, warning) in primitives {
            let symbol = static_class_ctxt.interner.intern(signature);
            if warning && !static_class_ctxt.methods.contains_key(&symbol) {
                eprintln!(
                    "Warning: Primitive '{}' is not in class definition for class '{}'",
                    signature, defn.name
                );
            }

            let method = Method {
                signature: signature.to_string(),
                kind: MethodKind::Primitive(primitive),
                holder: Rc::downgrade(&static_class),
            };
            let signature = static_class_ctxt.interner.intern(signature);
            static_class_ctxt.methods.insert(signature, Rc::new(method));
        }
    }

    let mut static_class_mut = static_class.borrow_mut();
    static_class_mut.locals = static_class_ctxt
        .fields
        .into_iter()
        .map(|name| (name, Value::Nil))
        .collect();
    static_class_mut.methods = static_class_ctxt.methods;
    drop(static_class_mut);

    // for method in static_class.borrow().methods.values() {
    //     println!("{}", method);
    // }

    let mut locals = IndexSet::new();

    fn collect_instance_locals(
        interner: &mut Interner,
        class: &SOMRef<Class>,
        locals: &mut IndexSet<Interned>,
    ) {
        if let Some(class) = class.borrow().super_class() {
            collect_instance_locals(interner, &class, locals);
        }
        locals.extend(class.borrow().locals.keys());
    }

    if let Some(super_class) = super_class {
        collect_instance_locals(interner, super_class, &mut locals);
    }

    locals.extend(
        defn.instance_locals
            .iter()
            .map(|name| interner.intern(name.as_str())),
    );

    let mut instance_class_ctxt = ClassGenCtxt {
        name: defn.name.clone(),
        fields: locals,
        methods: IndexMap::new(),
        interner,
    };

    let instance_class = Rc::new(RefCell::new(Class {
        name: instance_class_ctxt.name.clone(),
        class: MaybeWeak::Strong(static_class.clone()),
        super_class: Weak::new(),
        locals: IndexMap::new(),
        methods: IndexMap::new(),
        is_static: false,
    }));

    for method in &defn.instance_methods {
        let signature = instance_class_ctxt
            .interner
            .intern(method.signature.as_str());
        let mut method = compile_method(&mut instance_class_ctxt, method)?;
        method.holder = Rc::downgrade(&instance_class);
        instance_class_ctxt
            .methods
            .insert(signature, Rc::new(method));
    }

    if let Some(primitives) = primitives::get_instance_primitives(&defn.name) {
        for &(signature, primitive, warning) in primitives {
            let symbol = instance_class_ctxt.interner.intern(signature);
            if warning && !instance_class_ctxt.methods.contains_key(&symbol) {
                eprintln!(
                    "Warning: Primitive '{}' is not in class definition for class '{}'",
                    signature, defn.name
                );
            }

            let method = Method {
                signature: signature.to_string(),
                kind: MethodKind::Primitive(primitive),
                holder: Rc::downgrade(&instance_class),
            };
            let signature = instance_class_ctxt.interner.intern(signature);
            instance_class_ctxt
                .methods
                .insert(signature, Rc::new(method));
        }
    }

    let mut instance_class_mut = instance_class.borrow_mut();
    instance_class_mut.locals = instance_class_ctxt
        .fields
        .into_iter()
        .map(|name| (name, Value::Nil))
        .collect();
    instance_class_mut.methods = instance_class_ctxt.methods;
    drop(instance_class_mut);

    Some(instance_class)
}<|MERGE_RESOLUTION|>--- conflicted
+++ resolved
@@ -518,6 +518,12 @@
                 ctxt.push_instr(Bytecode::PushBlock(idx as u8));
                 Some(())
             }
+            // TODO: should that go?
+            // ast::Expression::Term(term) => term
+            //     .body
+            //     .exprs
+            //     .iter()
+            //     .try_for_each(|expr| expr.codegen(ctxt)),
         }
     }
 }
@@ -547,6 +553,8 @@
 }
 
 fn compile_method(outer: &mut dyn GenCtxt, defn: &ast::MethodDef) -> Option<Method> {
+    // println!("(method) compiling '{}' ...", defn.signature);
+
     let mut ctxt = MethodGenCtxt {
         signature: defn.signature.clone(),
         inner: BlockGenCtxt {
@@ -618,10 +626,14 @@
         signature: ctxt.signature,
     };
 
+    // println!("(method) compiled '{}' !", defn.signature);
+
     Some(method)
 }
 
 fn compile_block(outer: &mut dyn GenCtxt, defn: &ast::Block) -> Option<Block> {
+    // println!("(system) compiling block ...");
+
     let mut ctxt = BlockGenCtxt {
         outer,
         args: defn.parameters.iter().cloned().collect(),
@@ -655,13 +667,6 @@
     let inline_cache = RefCell::new(vec![None; body.len()]);
 
     let block = Block {
-<<<<<<< HEAD
-        frame: None,
-        locals: ctxt.locals.into_iter().map(|_| Value::Nil).collect(),
-        literals: ctxt.literals.into_iter().collect(),
-        body: ctxt.body.unwrap_or_default(),
-        nb_params: ctxt.args.len()
-=======
         frame,
         blk_info: Rc::new(BlockInfo {
             locals,
@@ -670,8 +675,9 @@
             nb_params,
             inline_cache,
         }),
->>>>>>> a78d5787
     };
+
+    // println!("(system) compiled block !");
 
     Some(block)
 }
@@ -841,5 +847,11 @@
     instance_class_mut.methods = instance_class_ctxt.methods;
     drop(instance_class_mut);
 
+    // for method in instance_class.borrow().methods.values() {
+    //     println!("{}", method);
+    // }
+
+    // println!("compiled '{}' !", defn.name);
+
     Some(instance_class)
 }