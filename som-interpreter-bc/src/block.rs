--- conflicted
+++ resolved
@@ -26,14 +26,7 @@
 pub struct Block {
     /// Reference to the captured stack frame.
     pub frame: Option<SOMRef<Frame>>,
-<<<<<<< HEAD
-    pub locals: Vec<Value>,
-    pub literals: Vec<Literal>,
-    pub body: Vec<Bytecode>,
-    pub nb_params: usize
-=======
     pub blk_info: Rc<BlockInfo>,
->>>>>>> a78d5787
 }
 
 impl Block {
