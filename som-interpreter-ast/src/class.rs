use std::cell::RefCell;
use std::fmt;
use std::rc::{Rc, Weak};

use indexmap::IndexMap;

use som_core::ast::{ClassDef, MethodBody};

use crate::method::{Method, MethodKind};
use crate::primitives;
use crate::value::Value;
use crate::{SOMRef, SOMWeakRef};
use crate::specialized::down_to_do_node::DownToDoNode;
use crate::specialized::if_node::IfNode;
use crate::specialized::if_true_if_false_node::IfTrueIfFalseNode;
use crate::specialized::to_by_do_node::ToByDoNode;
use crate::specialized::to_do_node::ToDoNode;
use crate::specialized::while_node::WhileNode;

/// A reference that may be either weak or owned/strong.
#[derive(Debug, Clone)]
pub enum MaybeWeak<A> {
    /// An owned reference.
    Strong(SOMRef<A>),
    /// A weak reference.
    Weak(SOMWeakRef<A>),
}

/// Represents a loaded class.
#[derive(Clone)]
pub struct Class {
    /// The class' name.
    pub name: String,
    /// The class of this class.
    pub class: MaybeWeak<Class>,
    /// The superclass of this class.
    // TODO: Should probably be `Option<SOMRef<Class>>`.
    pub super_class: SOMWeakRef<Class>,
<<<<<<< HEAD
    /// The class' locals.
    pub locals: Vec<Value>,
    /// The class' locals (fields) names. todo rename locals to fields
    pub local_names: Vec<String>,
=======
    /// The class' fields.
    pub fields: Vec<Value>,
    /// The class' fields names.
    pub field_names: Vec<String>,
>>>>>>> 4a7363af
    /// The class' methods/invokables.
    pub methods: IndexMap<String, Rc<Method>>,
    /// Is this class a static one ?
    pub is_static: bool,
}

impl Class {
    /// Load up a class from its class definition from the AST.
    pub fn from_class_def(defn: ClassDef) -> Result<SOMRef<Class>, String> {
        let static_locals = {
            let mut static_locals = IndexMap::new();
            for field in defn.static_locals.iter() {
                if static_locals.insert(field.clone(), Value::Nil).is_some() {
                    return Err(format!(
                        "{}: the field named '{}' is already defined in this class",
                        defn.name, field,
                    ));
                }
            }
            static_locals
        };

        let instance_locals = {
            let mut instance_locals = IndexMap::new();
            for field in defn.instance_locals.iter() {
                if instance_locals.insert(field.clone(), Value::Nil).is_some() {
                    return Err(format!(
                        "{}: the field named '{}' is already defined in this class",
                        defn.name, field,
                    ));
                }
            }
            instance_locals
        };

        let static_class = Rc::new(RefCell::new(Self {
            name: format!("{} class", defn.name),
            class: MaybeWeak::Weak(Weak::new()),
            super_class: Weak::new(),
<<<<<<< HEAD
            locals: vec![Value::Nil; static_locals.len()],
            local_names: defn.static_locals,
=======
            fields: vec![Value::Nil; static_locals.len()],
            field_names: defn.static_locals,
>>>>>>> 4a7363af
            methods: IndexMap::new(),
            is_static: true,
        }));

        let instance_class = Rc::new(RefCell::new(Self {
            name: defn.name.clone(),
            class: MaybeWeak::Strong(static_class.clone()),
            super_class: Weak::new(),
<<<<<<< HEAD
            locals: vec![Value::Nil; instance_locals.len()],
            local_names: defn.instance_locals,
=======
            fields: vec![Value::Nil; instance_locals.len()],
            field_names: defn.instance_locals,
>>>>>>> 4a7363af
            methods: IndexMap::new(),
            is_static: false,
        }));

        let mut static_methods: IndexMap<String, Rc<Method>> = defn
            .static_methods
            .iter()
            .map(|method| {
                let signature = method.signature.clone();
                let kind = match method.body {
                    MethodBody::Primitive => MethodKind::NotImplemented(signature.clone()),
                    MethodBody::Body { .. } => MethodKind::Defined(method.clone()),
                };
                let method = Method {
                    kind,
                    signature: signature.clone(),
                    holder: Rc::downgrade(&static_class),
                };
                (signature, Rc::new(method))
            })
            .collect();

        if let Some(primitives) = primitives::get_class_primitives(&defn.name) {
            for (signature, primitive, warning) in primitives {
                if *warning && !static_methods.contains_key(*signature) {
                    eprintln!(
                        "Warning: Primitive '{}' is not in class definition for class '{}'",
                        signature, defn.name
                    );
                }

                let method = Method {
                    kind: MethodKind::Primitive(*primitive),
                    signature: signature.to_string(),
                    holder: Rc::downgrade(&static_class),
                };
                static_methods.insert(signature.to_string(), Rc::new(method));
            }
        }

        let mut instance_methods: IndexMap<String, Rc<Method>> = defn
            .instance_methods
            .iter()
            .map(|method| {
                let signature = method.signature.clone();
                let kind = match signature.as_str() {
                    "ifTrue:" => MethodKind::IfInlined(IfNode { expected_bool: true }),
                    "ifFalse:" => MethodKind::IfInlined(IfNode { expected_bool: false }),
                    "ifTrue:ifFalse:" => MethodKind::IfTrueIfFalseInlined(IfTrueIfFalseNode {}),
                    "whileTrue:" => MethodKind::WhileInlined(WhileNode { expected_bool: true }),
                    "whileFalse:" => MethodKind::WhileInlined(WhileNode { expected_bool: false }),
                    "to:do:" => MethodKind::ToDoInlined(ToDoNode{}),
                    "to:by:do:" => MethodKind::ToByDoInlined(ToByDoNode{}),
                    "downTo:do:" => MethodKind::DownToDoInlined(DownToDoNode{}),
                    _ => {
                        match method.body {
                            MethodBody::Primitive => MethodKind::NotImplemented(signature.clone()),
                            MethodBody::Body { .. } => MethodKind::Defined(method.clone())
                        }
                    }
                };
                let method = Method {
                    kind,
                    signature: signature.clone(),
                    holder: Rc::downgrade(&instance_class),
                };
                (signature, Rc::new(method))
            })
            .collect();

        if let Some(primitives) = primitives::get_instance_primitives(&defn.name) {
            for (signature, primitive, warning) in primitives {
                if *warning && !instance_methods.contains_key(*signature) {
                    eprintln!(
                        "Warning: Primitive '{}' is not in class definition for class '{}'",
                        signature, defn.name
                    );
                }

                let method = Method {
                    kind: MethodKind::Primitive(*primitive),
                    signature: signature.to_string(),
                    holder: Rc::downgrade(&instance_class),
                };
                instance_methods.insert(signature.to_string(), Rc::new(method));
            }
        }

        static_class.borrow_mut().methods = static_methods;
        instance_class.borrow_mut().methods = instance_methods;

        Ok(instance_class)
    }

    /// Get the class' name.
    pub fn name(&self) -> &str {
        self.name.as_str()
    }

    /// Get the class of this class.
    pub fn class(&self) -> SOMRef<Self> {
        match self.class {
            MaybeWeak::Weak(ref weak) => weak.upgrade().unwrap_or_else(|| {
                panic!("superclass dropped, cannot upgrade ref ({})", self.name())
            }),
            MaybeWeak::Strong(ref owned) => owned.clone(),
        }
    }

    /// Set the class of this class (as a weak reference).
    pub fn set_class(&mut self, class: &SOMRef<Self>) {
        self.class = MaybeWeak::Weak(Rc::downgrade(class));
    }

    /// Set the class of this class (as a strong reference).
    pub fn set_class_owned(&mut self, class: &SOMRef<Self>) {
        self.class = MaybeWeak::Strong(class.clone());
    }

    /// Get the superclass of this class.
    pub fn super_class(&self) -> Option<SOMRef<Self>> {
        self.super_class.upgrade()
    }

    /// Set the superclass of this class (as a weak reference).
    pub fn set_super_class(&mut self, class: &SOMRef<Self>) {
<<<<<<< HEAD
        for local_name in class.borrow().local_names.iter().rev() {
            self.local_names.insert(0, local_name.clone());
        }
        for local in class.borrow().locals.iter().rev() {
            self.locals.insert(0, local.clone());
=======
        for local_name in class.borrow().field_names.iter().rev() {
            self.field_names.insert(0, local_name.clone());
        }
        for local in class.borrow().fields.iter().rev() {
            self.fields.insert(0, local.clone());
>>>>>>> 4a7363af
        }

        self.super_class = Rc::downgrade(class);
    }

    /// Search for a given method within this class.
    pub fn lookup_method(&self, signature: impl AsRef<str>) -> Option<Rc<Method>> {
        let signature = signature.as_ref();
        self.methods.get(signature).cloned().or_else(|| {
            self.super_class
                .upgrade()?
                .borrow()
                .lookup_method(signature)
        })
    }

    /// Search for a local binding.
    pub fn lookup_field(&self, idx: usize) -> Value {
        self.fields.get(idx).cloned().unwrap_or_else(|| {
            let super_class = self.super_class().unwrap();
            let super_class_ref = super_class.borrow_mut();
            super_class_ref.lookup_field(idx)
        })
    }

    /// Assign a value to a local binding.
    pub fn assign_field(&mut self, idx: usize, value: Value) {
        if let Some(local) = self.fields.get_mut(idx) {
            *local = value;
            return;
        }
        let super_class = self.super_class().unwrap();
        super_class.borrow_mut().assign_field(idx, value);
    }
}

impl fmt::Debug for Class {
    fn fmt(&self, f: &mut fmt::Formatter) -> fmt::Result {
        f.debug_struct("Class")
            .field("name", &self.name)
<<<<<<< HEAD
            .field("fields", &self.locals.len())
=======
            .field("fields", &self.fields.len())
>>>>>>> 4a7363af
            .field("methods", &self.methods.len())
            // .field("class", &self.class)
            // .field("super_class", &self.super_class)
            .finish()
    }
}<|MERGE_RESOLUTION|>--- conflicted
+++ resolved
@@ -36,17 +36,10 @@
     /// The superclass of this class.
     // TODO: Should probably be `Option<SOMRef<Class>>`.
     pub super_class: SOMWeakRef<Class>,
-<<<<<<< HEAD
-    /// The class' locals.
-    pub locals: Vec<Value>,
-    /// The class' locals (fields) names. todo rename locals to fields
-    pub local_names: Vec<String>,
-=======
     /// The class' fields.
     pub fields: Vec<Value>,
     /// The class' fields names.
     pub field_names: Vec<String>,
->>>>>>> 4a7363af
     /// The class' methods/invokables.
     pub methods: IndexMap<String, Rc<Method>>,
     /// Is this class a static one ?
@@ -86,13 +79,8 @@
             name: format!("{} class", defn.name),
             class: MaybeWeak::Weak(Weak::new()),
             super_class: Weak::new(),
-<<<<<<< HEAD
-            locals: vec![Value::Nil; static_locals.len()],
-            local_names: defn.static_locals,
-=======
             fields: vec![Value::Nil; static_locals.len()],
             field_names: defn.static_locals,
->>>>>>> 4a7363af
             methods: IndexMap::new(),
             is_static: true,
         }));
@@ -101,13 +89,8 @@
             name: defn.name.clone(),
             class: MaybeWeak::Strong(static_class.clone()),
             super_class: Weak::new(),
-<<<<<<< HEAD
-            locals: vec![Value::Nil; instance_locals.len()],
-            local_names: defn.instance_locals,
-=======
             fields: vec![Value::Nil; instance_locals.len()],
             field_names: defn.instance_locals,
->>>>>>> 4a7363af
             methods: IndexMap::new(),
             is_static: false,
         }));
@@ -234,19 +217,11 @@
 
     /// Set the superclass of this class (as a weak reference).
     pub fn set_super_class(&mut self, class: &SOMRef<Self>) {
-<<<<<<< HEAD
-        for local_name in class.borrow().local_names.iter().rev() {
-            self.local_names.insert(0, local_name.clone());
-        }
-        for local in class.borrow().locals.iter().rev() {
-            self.locals.insert(0, local.clone());
-=======
         for local_name in class.borrow().field_names.iter().rev() {
             self.field_names.insert(0, local_name.clone());
         }
         for local in class.borrow().fields.iter().rev() {
             self.fields.insert(0, local.clone());
->>>>>>> 4a7363af
         }
 
         self.super_class = Rc::downgrade(class);
@@ -287,11 +262,7 @@
     fn fmt(&self, f: &mut fmt::Formatter) -> fmt::Result {
         f.debug_struct("Class")
             .field("name", &self.name)
-<<<<<<< HEAD
-            .field("fields", &self.locals.len())
-=======
             .field("fields", &self.fields.len())
->>>>>>> 4a7363af
             .field("methods", &self.methods.len())
             // .field("class", &self.class)
             // .field("super_class", &self.super_class)
