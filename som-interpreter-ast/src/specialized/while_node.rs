--- conflicted
+++ resolved
@@ -12,13 +12,8 @@
 
 impl Invoke for WhileNode {
     fn invoke(&self, universe: &mut UniverseAST, args: Vec<Value>) -> Return {
-<<<<<<< HEAD
-        let cond_block_val = args.get(0).unwrap();
-        let body_block_arg = args.get(1).unwrap();
-=======
         let cond_block_val = unsafe { args.get_unchecked(0) };
         let body_block_arg = unsafe { args.get_unchecked(1) };
->>>>>>> 4a7363af
 
         let (cond_block, body_block) = match (cond_block_val, body_block_arg) {
             (Value::Block(b), Value::Block(c)) => (b.clone(), c.clone()),
