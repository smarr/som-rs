use std::cell::RefCell;
use std::rc::Rc;

use crate::expect_args;
use crate::instance::Instance;
use crate::invokable::Return;
use crate::primitives::PrimitiveFn;
use crate::universe::UniverseAST;
use crate::value::Value;

pub static INSTANCE_PRIMITIVES: &[(&str, PrimitiveFn, bool)] = &[
    ("new", self::new, true),
    ("name", self::name, true),
    ("fields", self::fields, true),
    ("methods", self::methods, true),
    ("superclass", self::superclass, true),
];
pub static CLASS_PRIMITIVES: &[(&str, PrimitiveFn, bool)] = &[];

fn superclass(_: &mut UniverseAST, args: Vec<Value>) -> Return {
    const SIGNATURE: &str = "Class>>#superclass";

    expect_args!(SIGNATURE, args, [
        Value::Class(class) => class,
    ]);

    let super_class = class.borrow().super_class();
    Return::Local(super_class.map(Value::Class).unwrap_or(Value::Nil))
}

fn new(_: &mut UniverseAST, args: Vec<Value>) -> Return {
    const SIGNATURE: &str = "Class>>#new";

    expect_args!(SIGNATURE, args, [
        Value::Class(class) => class,
    ]);

    let instance = Instance::from_class(class);
    let instance = Rc::new(RefCell::new(instance));
    Return::Local(Value::Instance(instance))
}

fn name(universe: &mut UniverseAST, args: Vec<Value>) -> Return {
    const SIGNATURE: &str = "Class>>#name";

    expect_args!(SIGNATURE, args, [
        Value::Class(class) => class,
    ]);

    let sym = universe.intern_symbol(class.borrow().name());
    Return::Local(Value::Symbol(sym))
}

fn methods(_: &mut UniverseAST, args: Vec<Value>) -> Return {
    const SIGNATURE: &str = "Class>>#methods";

    expect_args!(SIGNATURE, args, [
        Value::Class(class) => class,
    ]);

    let methods = class
        .borrow()
        .methods
        .values()
        .map(|invokable| Value::Invokable(invokable.clone()))
        .collect();

    Return::Local(Value::Array(Rc::new(RefCell::new(methods))))
}

fn fields(_: &mut UniverseAST, args: Vec<Value>) -> Return {
    const SIGNATURE: &str = "Class>>#fields";

    expect_args!(SIGNATURE, args, [
        Value::Class(class) => class,
    ]);

<<<<<<< HEAD
    let fields = class.borrow().local_names.iter()
=======
    let fields = class.borrow().field_names.iter()
>>>>>>> 4a7363af
        .map(|field_name| Value::String(Rc::new(field_name.clone())))
        .collect();

    Return::Local(Value::Array(Rc::new(RefCell::new(fields))))
}

/// Search for an instance primitive matching the given signature.
pub fn get_instance_primitive(signature: &str) -> Option<PrimitiveFn> {
    INSTANCE_PRIMITIVES
        .iter()
        .find(|it| it.0 == signature)
        .map(|it| it.1)
}

/// Search for a class primitive matching the given signature.
pub fn get_class_primitive(signature: &str) -> Option<PrimitiveFn> {
    CLASS_PRIMITIVES
        .iter()
        .find(|it| it.0 == signature)
        .map(|it| it.1)
}<|MERGE_RESOLUTION|>--- conflicted
+++ resolved
@@ -75,11 +75,7 @@
         Value::Class(class) => class,
     ]);
 
-<<<<<<< HEAD
-    let fields = class.borrow().local_names.iter()
-=======
     let fields = class.borrow().field_names.iter()
->>>>>>> 4a7363af
         .map(|field_name| Value::String(Rc::new(field_name.clone())))
         .collect();
 
